/*********************************************************************
* Software License Agreement (BSD License)
*
*  Copyright (c) 2012, Rice University
*  All rights reserved.
*
*  Redistribution and use in source and binary forms, with or without
*  modification, are permitted provided that the following conditions
*  are met:
*
*   * Redistributions of source code must retain the above copyright
*     notice, this list of conditions and the following disclaimer.
*   * Redistributions in binary form must reproduce the above
*     copyright notice, this list of conditions and the following
*     disclaimer in the documentation and/or other materials provided
*     with the distribution.
*   * Neither the name of the Rice University nor the names of its
*     contributors may be used to endorse or promote products derived
*     from this software without specific prior written permission.
*
*  THIS SOFTWARE IS PROVIDED BY THE COPYRIGHT HOLDERS AND CONTRIBUTORS
*  "AS IS" AND ANY EXPRESS OR IMPLIED WARRANTIES, INCLUDING, BUT NOT
*  LIMITED TO, THE IMPLIED WARRANTIES OF MERCHANTABILITY AND FITNESS
*  FOR A PARTICULAR PURPOSE ARE DISCLAIMED. IN NO EVENT SHALL THE
*  COPYRIGHT OWNER OR CONTRIBUTORS BE LIABLE FOR ANY DIRECT, INDIRECT,
*  INCIDENTAL, SPECIAL, EXEMPLARY, OR CONSEQUENTIAL DAMAGES (INCLUDING,
*  BUT NOT LIMITED TO, PROCUREMENT OF SUBSTITUTE GOODS OR SERVICES;
*  LOSS OF USE, DATA, OR PROFITS; OR BUSINESS INTERRUPTION) HOWEVER
*  CAUSED AND ON ANY THEORY OF LIABILITY, WHETHER IN CONTRACT, STRICT
*  LIABILITY, OR TORT (INCLUDING NEGLIGENCE OR OTHERWISE) ARISING IN
*  ANY WAY OUT OF THE USE OF THIS SOFTWARE, EVEN IF ADVISED OF THE
*  POSSIBILITY OF SUCH DAMAGE.
*********************************************************************/

/* Author: Matt Maly */

#include "ompl/extensions/triangle/TriangularDecomposition.h"
#include "ompl/base/State.h"
#include "ompl/base/StateSampler.h"
#include "ompl/base/spaces/RealVectorBounds.h"
#include "ompl/control/planners/syclop/Decomposition.h"
#include "ompl/control/planners/syclop/GridDecomposition.h"
#include "ompl/util/RandomNumbers.h"
#include <ostream>
#include <vector>
#include <set>
#include <string>
#include <boost/functional/hash.hpp>
#include <boost/lexical_cast.hpp>
#include <boost/unordered_map.hpp>
#include <cstdlib>

extern "C"
{
    #define REAL double
    #define VOID void
    #define ANSI_DECLARATORS
    #include <triangle.h>
}

<<<<<<< HEAD
ompl::control::TriangularDecomposition::TriangularDecomposition(const base::RealVectorBounds& bounds,
    const std::vector<Polygon>& holes, const std::vector<Polygon>& intRegs) :
=======
ompl::control::TriangularDecomposition::TriangularDecomposition(const base::RealVectorBounds &bounds,
    const std::vector<Polygon> &holes, const std::vector<Polygon> &intRegs) :
>>>>>>> 770a60bf
    Decomposition(2, bounds),
    holes_(holes),
    intRegs_(intRegs),
    triAreaPct_(0.005),
    locator(64, this)
{
    // TODO: Ensure that no two holes overlap and no two regions of interest overlap.
    // Report an error otherwise.
}

ompl::control::TriangularDecomposition::~TriangularDecomposition(void)
{
}

void ompl::control::TriangularDecomposition::setup(void)
{
    int numTriangles = createTriangles();
    OMPL_INFORM("Created %u triangles", numTriangles);
    buildLocatorGrid();
}

void ompl::control::TriangularDecomposition::addHole(const Polygon& hole)
{
    holes_.push_back(hole);
}

void ompl::control::TriangularDecomposition::addRegionOfInterest(const Polygon& region)
{
    intRegs_.push_back(region);
}

int ompl::control::TriangularDecomposition::getNumHoles(void) const
{
    return holes_.size();
}

int ompl::control::TriangularDecomposition::getNumRegionsOfInterest(void) const
{
    return intRegs_.size();
}

const std::vector<ompl::control::TriangularDecomposition::Polygon>&
    ompl::control::TriangularDecomposition::getHoles(void) const
{
    return holes_;
}

const std::vector<ompl::control::TriangularDecomposition::Polygon>&
    ompl::control::TriangularDecomposition::getAreasOfInterest(void) const
{
    return intRegs_;
}

int ompl::control::TriangularDecomposition::getRegionOfInterestAt(int triID) const
{
    return intRegInfo_[triID];
}

double ompl::control::TriangularDecomposition::getRegionVolume(int triID)
{
    Triangle& tri = triangles_[triID];
    if (tri.volume < 0)
    {
        /* This triangle area formula relies on the vertices being
         * stored in counter-clockwise order. */
        tri.volume = 0.5*(
            (tri.pts[0].x-tri.pts[2].x)*(tri.pts[1].y-tri.pts[0].y)
          - (tri.pts[0].x-tri.pts[1].x)*(tri.pts[2].y-tri.pts[0].y)
        );
    }
    return tri.volume;
}

<<<<<<< HEAD
void ompl::control::TriangularDecomposition::getNeighbors(int triID, std::vector<int>& neighbors) const
=======
void ompl::control::TriangularDecomposition::getNeighbors(int triID, std::vector<int> &neighbors) const
>>>>>>> 770a60bf
{
    neighbors = triangles_[triID].neighbors;
}

int ompl::control::TriangularDecomposition::locateRegion(const base::State* s) const
{
    std::vector<double> coord(2);
    project(s, coord);
    const std::vector<int>& gridTriangles = locator.locateTriangles(s);
    int triangle = -1;
    for (std::vector<int>::const_iterator i = gridTriangles.begin(); i != gridTriangles.end(); ++i)
    {
        int triID = *i;
        if (triContains(triangles_[triID], coord))
        {
            if (triangle >= 0)
                OMPL_WARN("Decomposition space coordinate (%f,%f) is somehow contained by multiple triangles. \
                    This can happen if the coordinate is located exactly on a triangle segment.\n",
                    coord[0], coord[1]);
            triangle = triID;
        }
    }
    return triangle;
}

void ompl::control::TriangularDecomposition::sampleFromRegion(int triID, RNG& rng, std::vector<double>& coord) const
{
    /* Uniformly sample a point from within a triangle, using the approach discussed in
     * http://math.stackexchange.com/questions/18686/uniform-random-point-in-triangle */
    const Triangle& tri = triangles_[triID];
    coord.resize(2);
    const double r1 = sqrt(rng.uniform01());
    const double r2 = rng.uniform01();
    coord[0] = (1-r1)*tri.pts[0].x + r1*(1-r2)*tri.pts[1].x + r1*r2*tri.pts[2].x;
    coord[1] = (1-r1)*tri.pts[0].y + r1*(1-r2)*tri.pts[1].y + r1*r2*tri.pts[2].y;
}

void ompl::control::TriangularDecomposition::print(std::ostream& out) const
{
    /* For each triangle, print a line of the form
       N x1 y1 x2 y2 x3 y3 L1 L2 ... -1
       N is the ID of the triangle
       L1 L2 ... is the sequence of all regions of interest to which
       this triangle belongs. */
    for (unsigned int i = 0; i < triangles_.size(); ++i)
    {
        out << i << " ";
        const Triangle& tri = triangles_[i];
        for (int v = 0; v < 3; ++v)
            out << tri.pts[v].x << " " << tri.pts[v].y << " ";
        if (intRegInfo_[i] > -1) out << intRegInfo_[i] << " ";
        out << "-1" << std::endl;
    }
}

ompl::control::TriangularDecomposition::Vertex::Vertex(double vx, double vy) : x(vx), y(vy)
{
}

<<<<<<< HEAD
bool ompl::control::TriangularDecomposition::Vertex::operator==(const Vertex& v) const
=======
bool ompl::control::TriangularDecomposition::Vertex::operator==(const Vertex &v) const
>>>>>>> 770a60bf
{
    return x == v.x && y == v.y;
}

namespace ompl
{
    namespace control
    {
<<<<<<< HEAD
        std::size_t hash_value(const TriangularDecomposition::Vertex& v)
=======
        std::size_t hash_value(const TriangularDecomposition::Vertex &v)
>>>>>>> 770a60bf
        {
            std::size_t hash = 0;
            boost::hash_combine(hash, v.x);
            boost::hash_combine(hash, v.y);
            return hash;
        }
    }
}

int ompl::control::TriangularDecomposition::createTriangles()
{
    /* create a conforming Delaunay triangulation
       where each triangle takes up no more than triAreaPct_ percentage of
       the total area of the decomposition space */
    const base::RealVectorBounds& bounds = getBounds();
<<<<<<< HEAD
    const double maxTriangleArea = bounds.getVolume()*triAreaPct_;
=======
    const double maxTriangleArea = bounds.getVolume() * triAreaPct_;
>>>>>>> 770a60bf
    std::string triswitches = "pDznQA -a" + boost::lexical_cast<std::string>(maxTriangleArea);
    struct triangulateio in;

    /* Some vertices may be duplicates, such as when an obstacle has a vertex equivalent
       to one at the corner of the bounding box of the decomposition.
       libtriangle does not perform correctly if points are duplicated in the pointlist;
       so, to prevent duplicate vertices, we use a hashmap from Vertex to the index for
       that Vertex in the pointlist. We'll fill the map with Vertex objects,
       and then we'll actually add them to the pointlist. */
    boost::unordered_map<Vertex, int> pointIndex;

    // First, add the points from the bounding box
    pointIndex[Vertex(bounds.low[0], bounds.low[1])] = 0;
    pointIndex[Vertex(bounds.high[0], bounds.low[1])] = 1;
    pointIndex[Vertex(bounds.high[0], bounds.high[1])] = 2;
    pointIndex[Vertex(bounds.low[0], bounds.high[1])] = 3;

    /* in.numberofpoints equals the total number of unique vertices.
       in.numberofsegments is slightly different: it equals the total number of given vertices.
       They will both be at least 4, due to the bounding box. */
    in.numberofpoints = 4;
    in.numberofsegments = 4;

    typedef std::vector<Polygon>::const_iterator PolyIter;
    typedef std::vector<Vertex>::const_iterator VertexIter;

    //Run through obstacle vertices in holes_, and tally point and segment counters
    for (PolyIter p = holes_.begin(); p != holes_.end(); ++p)
    {
        for (VertexIter v = p->pts.begin(); v != p->pts.end(); ++v)
        {
            ++in.numberofsegments;
            /* Only assign an index to this vertex (and tally the point counter)
               if this is a newly discovered vertex. */
            if (pointIndex.find(*v) == pointIndex.end())
                pointIndex[*v] = in.numberofpoints++;
        }
    }

    /* Run through region-of-interest vertices in intRegs_, and tally point and segment counters.
       Here we're following the same logic as above with holes_. */
    for (PolyIter p = intRegs_.begin(); p != intRegs_.end(); ++p)
    {
        for (VertexIter v = p->pts.begin(); v != p->pts.end(); ++v)
        {
            ++in.numberofsegments;
            if (pointIndex.find(*v) == pointIndex.end())
                pointIndex[*v] = in.numberofpoints++;
        }
    }

    //in.pointlist is a sequence (x1 y1 x2 y2 ...) of ordered pairs of points
    in.pointlist = (REAL*) malloc(2*in.numberofpoints*sizeof(REAL));

    //add unique vertices from our map, using their assigned indices
    typedef boost::unordered_map<Vertex, int>::const_iterator IndexIter;
    for (IndexIter i = pointIndex.begin(); i != pointIndex.end(); ++i)
    {
        const Vertex& v = i->first;
        int index = i->second;
        in.pointlist[2*index] = v.x;
        in.pointlist[2*index+1] = v.y;
    }

    /* in.segmentlist is a sequence (a1 b1 a2 b2 ...) of pairs of indices into
       in.pointlist to designate a segment between the respective points. */
    in.segmentlist = (int*) malloc(2*in.numberofsegments*sizeof(int));

    //First, add segments for the bounding box
    for (int i = 0; i < 4; ++i)
    {
        in.segmentlist[2*i] = i;
        in.segmentlist[2*i+1] = (i+1) % 4;
    }

    /* segIndex keeps track of where we are in in.segmentlist,
       as we fill it from multiple sources of data. */
    int segIndex = 4;

    /* Now, add segments for each obstacle in holes_, using our index map
       from before to get the pointlist index for each vertex */
    for (PolyIter p = holes_.begin(); p != holes_.end(); ++p)
    {
        for (unsigned int j = 0; j < p->pts.size(); ++j)
        {
            in.segmentlist[2*segIndex] = pointIndex[p->pts[j]];
            in.segmentlist[2*segIndex+1] = pointIndex[p->pts[(j+1)%p->pts.size()]];
            ++segIndex;
        }
    }

    /* Now, add segments for each region-of-interest in intRegs_,
       using the same logic as before. */
    for (PolyIter p = intRegs_.begin(); p != intRegs_.end(); ++p)
    {
        for (unsigned int j = 0; j < p->pts.size(); ++j)
        {
            in.segmentlist[2*segIndex] = pointIndex[p->pts[j]];
            in.segmentlist[2*segIndex+1] = pointIndex[p->pts[(j+1)%p->pts.size()]];
            ++segIndex;
        }
    }

    /* libtriangle needs an interior point for each obstacle in holes_.
       For now, we'll assume that each obstacle is convex, and we'll
       generate the interior points ourselves using getPointInPoly. */
    in.numberofholes = holes_.size();
    in.holelist = NULL;
    if (in.numberofholes > 0)
    {
        /* holelist is a sequence (x1 y1 x2 y2 ...) of ordered pairs of interior points.
           The i^th ordered pair is an interior point of the i^th obstacle in holes_. */
        in.holelist = (REAL*) malloc(2*in.numberofholes*sizeof(REAL));
        for (int i = 0; i < in.numberofholes; ++i)
        {
            Vertex v = getPointInPoly(holes_[i]);
            in.holelist[2*i] = v.x;
            in.holelist[2*i+1] = v.y;
        }
    }

    /* Similar to above, libtriangle needs an interior point for each
       region-of-interest in intRegs_. We follow the same assumption as before
       that each region-of-interest is convex. */
    in.numberofregions = intRegs_.size();
    in.regionlist = NULL;
    if (in.numberofregions > 0)
    {
        /* regionlist is a sequence (x1 y1 L1 -1 x2 y2 L2 -1 ...) of ordered triples,
           each ended with -1. The i^th ordered pair (xi,yi,Li) is an interior point
           of the i^th region-of-interest in intRegs_, which is assigned the integer
           label Li. */
        in.regionlist = (REAL*) malloc(4*in.numberofregions*sizeof(REAL));
        for (unsigned int i = 0; i < intRegs_.size(); ++i)
        {
            Vertex v = getPointInPoly(intRegs_[i]);
            in.regionlist[4*i] = v.x;
            in.regionlist[4*i+1] = v.y;
            //triangles outside of interesting regions get assigned an attribute of zero by default
            //so let's number our attributes from 1 to numProps, then shift it down by 1 when we're done
            in.regionlist[4*i+2] = (REAL) (i+1);
            in.regionlist[4*i+3] = -1.;
        }
    }

    //mark remaining input fields as unused
    in.segmentmarkerlist = (int*) NULL;
    in.numberofpointattributes = 0;
    in.pointattributelist = NULL;
    in.pointmarkerlist = NULL;

    //initialize output libtriangle structure, which will hold the results of the triangulation
    struct triangulateio out;
    out.pointlist = (REAL*) NULL;
    out.pointattributelist = (REAL*) NULL;
    out.pointmarkerlist = (int*) NULL;
    out.trianglelist = (int*) NULL;
    out.triangleattributelist = (REAL*) NULL;
    out.neighborlist = (int*) NULL;
    out.segmentlist = (int*) NULL;
    out.segmentmarkerlist = (int*) NULL;
    out.edgelist = (int*) NULL;
    out.edgemarkerlist = (int*) NULL;
    out.pointlist = (REAL*) NULL;
    out.pointattributelist = (REAL*) NULL;
    out.trianglelist = (int*) NULL;
    out.triangleattributelist = (REAL*) NULL;

    //call the triangulation routine
    triangulate(const_cast<char*>(triswitches.c_str()), &in, &out, NULL);

    triangles_.resize(out.numberoftriangles);
    intRegInfo_.resize(out.numberoftriangles);
    for (int i = 0; i < out.numberoftriangles; ++i)
    {
        Triangle& t = triangles_[i];
        for (int j = 0; j < 3; ++j)
        {
            t.pts[j].x = out.pointlist[2*out.trianglelist[3*i+j]];
            t.pts[j].y = out.pointlist[2*out.trianglelist[3*i+j]+1];
            if (out.neighborlist[3*i+j] >= 0)
                t.neighbors.push_back(out.neighborlist[3*i+j]);
        }
        t.volume = -1.;

        if (in.numberofregions > 0)
        {
            int attribute = (int) out.triangleattributelist[i];
            /* Shift the region-of-interest ID's down to start from zero. */
            intRegInfo_[i] = (attribute > 0 ? attribute-1 : -1);
        }
    }

    trifree(in.pointlist);
    trifree(in.segmentlist);
    if (in.numberofholes > 0)
        trifree(in.holelist);
    if (in.numberofregions > 0)
        trifree(in.regionlist);
    trifree(out.pointlist);
    trifree(out.pointattributelist);
    trifree(out.pointmarkerlist);
    trifree(out.trianglelist);
    trifree(out.triangleattributelist);
    trifree(out.neighborlist);
    trifree(out.edgelist);
    trifree(out.edgemarkerlist);
    trifree(out.segmentlist);
    trifree(out.segmentmarkerlist);

    return out.numberoftriangles;
}

void ompl::control::TriangularDecomposition::LocatorGrid::buildTriangleMap(const std::vector<Triangle>& triangles)
{
    regToTriangles_.resize(getNumRegions());
    std::vector<double> bboxLow(2);
    std::vector<double> bboxHigh(2);
    std::vector<int> gridCoord[2];
    for (unsigned int i = 0; i < triangles.size(); ++i)
    {
        /* for Triangle tri, compute the smallest rectangular
         * bounding box that contains tri. */
        const Triangle& tri = triangles[i];
        bboxLow[0] = tri.pts[0].x;
        bboxLow[1] = tri.pts[0].y;
        bboxHigh[0] = bboxLow[0];
        bboxHigh[1] = bboxLow[1];

        for (int j = 1; j < 3; ++j)
        {
            if (tri.pts[j].x < bboxLow[0])
                bboxLow[0] = tri.pts[j].x;
            else if (tri.pts[j].x > bboxHigh[0])
                bboxHigh[0] = tri.pts[j].x;
            if (tri.pts[j].y < bboxLow[1])
                bboxLow[1] = tri.pts[j].y;
            else if (tri.pts[j].y > bboxHigh[1])
                bboxHigh[1] = tri.pts[j].y;
        }

        /* Convert the bounding box into grid cell coordinates */

        coordToGridCoord(bboxLow, gridCoord[0]);
        coordToGridCoord(bboxHigh, gridCoord[1]);

        /* Every grid cell within bounding box gets
           tri added to its map entry */
        std::vector<int> c(2);
        for (int x = gridCoord[0][0]; x <= gridCoord[1][0]; ++x)
        {
            for (int y = gridCoord[0][1]; y <= gridCoord[1][1]; ++y)
            {
                c[0] = x;
                c[1] = y;
                int cellID = gridCoordToRegion(c);
                regToTriangles_[cellID].push_back(i);
            }
        }
    }
}

void ompl::control::TriangularDecomposition::buildLocatorGrid()
{
    locator.buildTriangleMap(triangles_);
}

bool ompl::control::TriangularDecomposition::triContains(const Triangle& tri, const std::vector<double>& coord)
{
    for (int i = 0; i < 3; ++i)
    {
        /* point (coord[0],coord[1]) needs to be to the left of
           the vector from (ax,ay) to (bx,by) */
        const double ax = tri.pts[i].x;
        const double ay = tri.pts[i].y;
        const double bx = tri.pts[(i+1)%3].x;
        const double by = tri.pts[(i+1)%3].y;

        // return false if the point is instead to the right of the vector
        if ((coord[0]-ax)*(by-ay) - (bx-ax)*(coord[1]-ay) > 0.)
            return false;
    }
    return true;
}

ompl::control::TriangularDecomposition::Vertex ompl::control::TriangularDecomposition::getPointInPoly(const Polygon& poly)
{
    Vertex p;
    p.x = 0.;
    p.y = 0.;
    for (std::vector<Vertex>::const_iterator i = poly.pts.begin(); i != poly.pts.end(); ++i)
    {
        p.x += i->x;
        p.y += i->y;
    }
    p.x /= poly.pts.size();
    p.y /= poly.pts.size();
    return p;
}<|MERGE_RESOLUTION|>--- conflicted
+++ resolved
@@ -58,13 +58,8 @@
     #include <triangle.h>
 }
 
-<<<<<<< HEAD
-ompl::control::TriangularDecomposition::TriangularDecomposition(const base::RealVectorBounds& bounds,
-    const std::vector<Polygon>& holes, const std::vector<Polygon>& intRegs) :
-=======
 ompl::control::TriangularDecomposition::TriangularDecomposition(const base::RealVectorBounds &bounds,
     const std::vector<Polygon> &holes, const std::vector<Polygon> &intRegs) :
->>>>>>> 770a60bf
     Decomposition(2, bounds),
     holes_(holes),
     intRegs_(intRegs),
@@ -138,11 +133,7 @@
     return tri.volume;
 }
 
-<<<<<<< HEAD
-void ompl::control::TriangularDecomposition::getNeighbors(int triID, std::vector<int>& neighbors) const
-=======
 void ompl::control::TriangularDecomposition::getNeighbors(int triID, std::vector<int> &neighbors) const
->>>>>>> 770a60bf
 {
     neighbors = triangles_[triID].neighbors;
 }
@@ -202,11 +193,7 @@
 {
 }
 
-<<<<<<< HEAD
-bool ompl::control::TriangularDecomposition::Vertex::operator==(const Vertex& v) const
-=======
 bool ompl::control::TriangularDecomposition::Vertex::operator==(const Vertex &v) const
->>>>>>> 770a60bf
 {
     return x == v.x && y == v.y;
 }
@@ -215,11 +202,7 @@
 {
     namespace control
     {
-<<<<<<< HEAD
-        std::size_t hash_value(const TriangularDecomposition::Vertex& v)
-=======
         std::size_t hash_value(const TriangularDecomposition::Vertex &v)
->>>>>>> 770a60bf
         {
             std::size_t hash = 0;
             boost::hash_combine(hash, v.x);
@@ -235,11 +218,7 @@
        where each triangle takes up no more than triAreaPct_ percentage of
        the total area of the decomposition space */
     const base::RealVectorBounds& bounds = getBounds();
-<<<<<<< HEAD
-    const double maxTriangleArea = bounds.getVolume()*triAreaPct_;
-=======
     const double maxTriangleArea = bounds.getVolume() * triAreaPct_;
->>>>>>> 770a60bf
     std::string triswitches = "pDznQA -a" + boost::lexical_cast<std::string>(maxTriangleArea);
     struct triangulateio in;
 
