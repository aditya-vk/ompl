--- conflicted
+++ resolved
@@ -182,11 +182,7 @@
             /** \brief Check whether a specified starting state is
                 already included in the problem definition and
                 optionally return the index of that starting state */
-<<<<<<< HEAD
-            bool hasStartState(const State *state, unsigned int *startIndex = NULL) const;
-=======
-            bool hasStartState(const State *state, unsigned int *startIndex = nullptr);
->>>>>>> 11bce1f3
+            bool hasStartState(const State *state, unsigned int *startIndex = nullptr) const;
 
             /** \brief Clear all start states (memory is freed) */
             void clearStartStates()
